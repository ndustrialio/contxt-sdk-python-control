<<<<<<< HEAD
from datetime import datetime, timedelta
=======
from datetime import datetime
>>>>>>> 9e94bb03

from jose import jwt
from jose.constants import ALGORITHMS
from pytz import UTC

from contxt.auth import TokenProvider
from contxt.auth.jwt import (AuthError, AuthTokenValidator,
                             ContxtAuthTokenValidator)

PRIVATE_KEY = """\
-----BEGIN RSA PRIVATE KEY-----
MIICXAIBAAKBgQC1MZ30SIuWmPgbZcjhoyjauGw4mkzuds/QPGxqhykAs5+3iIzg
zJSLehb9LLrGNzufl2OPu5Bza8LEXpprO8sevajfyOQ45SZ1Kbm0ILrYaLfl1yvF
r6MqHrO07HWsiW9zoHDFU31sd2CoGJsu35fTils1/9Cq7+oWErNfJ61ZPQIDAQAB
AoGAQbAWMmxmZpdYQx54YAy1j+2SFkciIsVh+30cVNZhMAbunSvc3tZr99CwKuKf
Z6K4c9f/WSlHagCkIGqnkr6fmQ4ZhzWkmlkVUdfcK1WVWSidnugivm4Poino3RRG
1YNVYKPa0bgRIsC0ELnNYSd6zH8nK+tsCImpW+Q1qUz6t6ECQQDhSa8KmnwiGEiU
Lgm1sqku18LUmoEaixyx5kUR8f/XOtMxu0yaItgByo0egOVdPFB59C96hNbGfZyg
/L7KmVvFAkEAzeUY2oUr7fmo3AjbU+8f+uNXj8ld1HtXJAoe/1rDw2dHlJad8Q+6
l+J72CvnjnKG/1awo3zl3kJnQshrxn0HGQJBAMt/QUu0q7goczbWNxMXJNcZMfXU
8hVF30+ajn1dORnzGt3rL5BzNOa5TatmBsinOJJQTaq/3zlAMYEBjF15FXkCQA+q
3kBKn/Qk6leMCPyTFrDludUEMrKnjBL+/iraQklNQ6In7+7XDpDeOCRT+vPY/TLS
6vAV4fwOu4LWc3UQMIkCQBRsQj3boQlTGm47AreLBP7kUZ73Kq3RiuaYa14pmMFn
V2Ll5aCxsfioYdKx+8BIyFLgxGPw0ePpwbmIWeDIa3k=
-----END RSA PRIVATE KEY-----
"""

PUBLIC_KEY = """\
-----BEGIN PUBLIC KEY-----
MIGfMA0GCSqGSIb3DQEBAQUAA4GNADCBiQKBgQC1MZ30SIuWmPgbZcjhoyjauGw4
mkzuds/QPGxqhykAs5+3iIzgzJSLehb9LLrGNzufl2OPu5Bza8LEXpprO8sevajf
yOQ45SZ1Kbm0ILrYaLfl1yvFr6MqHrO07HWsiW9zoHDFU31sd2CoGJsu35fTils1
/9Cq7+oWErNfJ61ZPQIDAQAB
-----END PUBLIC KEY-----
"""
<<<<<<< HEAD
    audience = 'foo_audience'
    issuer = 'foo_issuer'
    claims = {
        'foo': 'bar', 'aud': audience, 'iss': issuer,
        'exp': datetime.utcnow() + timedelta(days=1)
    }
    token = jwt.encode(claims, private_key, algorithm=ALGORITHMS.RS256)
    validator = AuthTokenValidator(audience=audience, issuer=issuer, public_key=public_key)
    payload = validator.validate(token)
    assert claims == payload


def test_contxt_auth():
    token_validator = ContxtAuthTokenValidator(audience='foo_audience')
    try:
        token_validator.validate('bad_token')
        raise AssertionError("Token validation should have raised a token error before")
    except AuthError:
        pass


if __name__ == '__main__':
    test_auth()
    test_contxt_auth()
=======


class TestAuthTokenValidator:
    def main(self):
        self.test_auth()

    def test_auth(self):
        audience = "foo_audience"
        issuer = "foo_issuer"
        claims = {"foo": "bar", "aud": audience, "iss": issuer}
        token = jwt.encode(claims, PRIVATE_KEY, algorithm=ALGORITHMS.RS256)
        validator = AuthTokenValidator(
            audience=audience, issuer=issuer, public_key=PUBLIC_KEY
        )
        payload = validator.validate(token)
        assert claims == payload


class TestContxtAuthTokenValidator:
    def main(self):
        self.test_contxt_auth()

    def test_contxt_auth(self):
        token_validator = ContxtAuthTokenValidator(audience="foo_audience")
        try:
            token_validator.validate("bad_token")
            raise AssertionError(
                "Token validation should have raised a token error before"
            )
        except AuthError:
            pass


class TestTokenProvider:
    claims = {"foo": "bar", "aud": "foo_audience", "iss": "foo_issuer"}

    class DummyTokenProvider(TokenProvider):
        @TokenProvider.access_token.getter
        def access_token(self):
            if self._access_token is None or self._token_expiring(within=0):
                self._claims = {
                    **TestTokenProvider.claims,
                    "exp": datetime.now(UTC).timestamp(),
                }
                self.access_token = jwt.encode(
                    self._claims, PRIVATE_KEY, algorithm=ALGORITHMS.RS256
                )
            return self._access_token

    def main(self):
        self.test_token_provider()

    def test_token_provider(self):
        token_provider = self.DummyTokenProvider(audience=self.claims["aud"])
        # Test first token is set
        token0 = token_provider.access_token
        assert token0
        assert token_provider.decoded_access_token == token_provider._claims
        # Test token is refreshed and different than before
        token1 = token_provider.access_token
        assert token1
        assert token_provider.decoded_access_token == token_provider._claims
        assert token0 != token1


if __name__ == "__main__":
    TestAuthTokenValidator().main()
    TestContxtAuthTokenValidator().main()
    TestTokenProvider().main()
>>>>>>> 9e94bb03
<|MERGE_RESOLUTION|>--- conflicted
+++ resolved
@@ -1,8 +1,4 @@
-<<<<<<< HEAD
-from datetime import datetime, timedelta
-=======
 from datetime import datetime
->>>>>>> 9e94bb03
 
 from jose import jwt
 from jose.constants import ALGORITHMS
@@ -38,32 +34,6 @@
 /9Cq7+oWErNfJ61ZPQIDAQAB
 -----END PUBLIC KEY-----
 """
-<<<<<<< HEAD
-    audience = 'foo_audience'
-    issuer = 'foo_issuer'
-    claims = {
-        'foo': 'bar', 'aud': audience, 'iss': issuer,
-        'exp': datetime.utcnow() + timedelta(days=1)
-    }
-    token = jwt.encode(claims, private_key, algorithm=ALGORITHMS.RS256)
-    validator = AuthTokenValidator(audience=audience, issuer=issuer, public_key=public_key)
-    payload = validator.validate(token)
-    assert claims == payload
-
-
-def test_contxt_auth():
-    token_validator = ContxtAuthTokenValidator(audience='foo_audience')
-    try:
-        token_validator.validate('bad_token')
-        raise AssertionError("Token validation should have raised a token error before")
-    except AuthError:
-        pass
-
-
-if __name__ == '__main__':
-    test_auth()
-    test_contxt_auth()
-=======
 
 
 class TestAuthTokenValidator:
@@ -132,5 +102,4 @@
 if __name__ == "__main__":
     TestAuthTokenValidator().main()
     TestContxtAuthTokenValidator().main()
-    TestTokenProvider().main()
->>>>>>> 9e94bb03
+    TestTokenProvider().main()