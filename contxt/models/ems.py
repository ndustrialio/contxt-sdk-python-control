from dataclasses import dataclass
from datetime import datetime
from enum import Enum
from typing import ClassVar, Dict, List, Optional

from contxt.models import ApiField, ApiObject, Parsers
from contxt.models.events import Event
from contxt.models.iot import Field


class ResourceType(Enum):
    COMBINED = "combined"
    ELECTRIC = "electric"
    GAS = "gas"
    WATER = "water"


@dataclass
class MainService(ApiObject):
    _api_fields: ClassVar = (
        ApiField("id", data_type=int),
        ApiField("facility_id", data_type=int),
        ApiField("name"),
        ApiField("type", attr_key="resource_type", data_type=ResourceType),
        ApiField("demand_field_id", data_type=int),
        ApiField("usage_field_id", data_type=int),
        ApiField("demand_field", data_type=Field),
        ApiField("usage_field", data_type=Field),
        ApiField("created_at", data_type=Parsers.datetime),
        ApiField("updated_at", data_type=Parsers.datetime),
    )

    id: int
    facility_id: int
    name: str
    resource_type: ResourceType
    demand_field_id: int
    usage_field_id: int
    demand_field: Field
    usage_field: Field
    created_at: datetime
    updated_at: datetime


@dataclass
class Facility(ApiObject):
    _api_fields: ClassVar = (
        ApiField("id", data_type=int),
        ApiField("name"),
        ApiField("asset_id"),
        ApiField("organization_id"),
        ApiField("baseline", data_type=dict),
        ApiField("main_services", data_type=MainService),
        ApiField("created_at", data_type=Parsers.datetime),
        ApiField("updated_at", data_type=Parsers.datetime),
    )

<<<<<<< HEAD
    def __init__(
        self,
        id: int,
        name: str,
        asset_id: str,
        organization_id: str,
        baseline: str,
        main_services: List[MainService],
        created_at: datetime,
        updated_at: datetime,
    ) -> None:
        super().__init__()
        self.id = id
        self.name = name
        self.asset_id = asset_id
        self.organization_id = organization_id
        self.baseline = baseline
        self.main_services = main_services
        self.created_at = created_at
        self.updated_at = updated_at


class UtilitySpendPeriod(ApiObject):
    _api_fields = (ApiField("date"), ApiField("value"), ApiField("pro_forma_date", optional=True))

    def __init__(self, date: str, value: str, pro_forma_date: Optional[str] = None) -> None:
        super().__init__()
        self.date = date
        self.value = value
        self.pro_forma_date = pro_forma_date
=======
    id: int
    name: str
    asset_id: str
    organization_id: str
    baseline: dict
    main_services: List[MainService]
    created_at: datetime
    updated_at: datetime


@dataclass
class UtilityPeriod(ApiObject):
    _api_fields: ClassVar = (
        ApiField("date"),
        ApiField("value"),
        ApiField("pro_forma_date", optional=True),
    )

    date: str
    value: str
    pro_forma_date: Optional[str] = None

>>>>>>> 43871ad6

UtilitySpendPeriod = UtilityPeriod
UtilityUsagePeriod = UtilityPeriod


@dataclass
class UtilitySpend(ApiObject):
    _api_fields: ClassVar = (
        ApiField("type"),
        ApiField("currency"),
        ApiField("values", data_type=UtilitySpendPeriod),
    )

<<<<<<< HEAD
    def __init__(self, type: str, currency: str, values: List[UtilitySpendPeriod]) -> None:
        super().__init__()
        self.type = type
        self.currency = currency
        self.periods = values


class UtilityUsagePeriod(ApiObject):
    _api_fields = (ApiField("date"), ApiField("value"), ApiField("pro_forma_date", optional=True))

    def __init__(self, date: str, value: str, pro_forma_date: Optional[str] = None) -> None:
        super().__init__()
        self.date = date
        self.value = value
        self.pro_forma_date = pro_forma_date
=======
    type: str
    currency: str
    values: List[UtilitySpendPeriod]

    @property
    def periods(self):
        return self.values
>>>>>>> 43871ad6


@dataclass
class UtilityUsage(ApiObject):
<<<<<<< HEAD
    _api_fields = (ApiField("type"), ApiField("unit"), ApiField("values", data_type=UtilityUsagePeriod))
=======
    _api_fields: ClassVar = (
        ApiField("type"),
        ApiField("unit"),
        ApiField("values", data_type=UtilityUsagePeriod),
    )
>>>>>>> 43871ad6

    type: str
    unit: str
    values: Dict

    @property
    def periods(self):
        return self.values


@dataclass
class UtilityContractReminder(ApiObject):
    _api_fields: ClassVar = (
        ApiField("utility_contract_id", data_type=int),
        ApiField("user_id", data_type=str),
        ApiField("user_event_subscription_id", data_type=str),
        ApiField("created_at", data_type=Parsers.datetime),
        ApiField("updated_at", data_type=Parsers.datetime),
    )

    utility_contract_id: int
    user_id: str
    user_event_subscription_id: str
    created_at: datetime
    updated_at: datetime


@dataclass
class UtilityContract(ApiObject):
    _api_fields: ClassVar = (
        ApiField("id", data_type=int),
        ApiField("name"),
        ApiField("facility_id", data_type=int),
        ApiField("status"),
        ApiField("start_date", data_type=Parsers.date),
        ApiField("end_date", data_type=Parsers.date),
        ApiField("rate_narrative"),
        ApiField("file_id"),
        ApiField("created_at", data_type=Parsers.datetime),
        ApiField("updated_at", data_type=Parsers.datetime),
        ApiField("created_by"),
        ApiField("utility_contract_reminders", data_type=UtilityContractReminder),
        ApiField("report_event_id"),
        ApiField("report_event", data_type=Event),
    )

    id: int
    name: str
    facility_id: int
    status: str
    start_date: datetime
    end_date: datetime
    rate_narrative: str
    file_id: str
    created_at: datetime
    updated_at: datetime
    created_by: str
    utility_contract_reminders: List[UtilityContractReminder]
    report_event_id: str
    report_event: Event<|MERGE_RESOLUTION|>--- conflicted
+++ resolved
@@ -55,38 +55,6 @@
         ApiField("updated_at", data_type=Parsers.datetime),
     )
 
-<<<<<<< HEAD
-    def __init__(
-        self,
-        id: int,
-        name: str,
-        asset_id: str,
-        organization_id: str,
-        baseline: str,
-        main_services: List[MainService],
-        created_at: datetime,
-        updated_at: datetime,
-    ) -> None:
-        super().__init__()
-        self.id = id
-        self.name = name
-        self.asset_id = asset_id
-        self.organization_id = organization_id
-        self.baseline = baseline
-        self.main_services = main_services
-        self.created_at = created_at
-        self.updated_at = updated_at
-
-
-class UtilitySpendPeriod(ApiObject):
-    _api_fields = (ApiField("date"), ApiField("value"), ApiField("pro_forma_date", optional=True))
-
-    def __init__(self, date: str, value: str, pro_forma_date: Optional[str] = None) -> None:
-        super().__init__()
-        self.date = date
-        self.value = value
-        self.pro_forma_date = pro_forma_date
-=======
     id: int
     name: str
     asset_id: str
@@ -99,17 +67,11 @@
 
 @dataclass
 class UtilityPeriod(ApiObject):
-    _api_fields: ClassVar = (
-        ApiField("date"),
-        ApiField("value"),
-        ApiField("pro_forma_date", optional=True),
-    )
+    _api_fields: ClassVar = (ApiField("date"), ApiField("value"), ApiField("pro_forma_date", optional=True))
 
     date: str
     value: str
     pro_forma_date: Optional[str] = None
-
->>>>>>> 43871ad6
 
 UtilitySpendPeriod = UtilityPeriod
 UtilityUsagePeriod = UtilityPeriod
@@ -123,14 +85,13 @@
         ApiField("values", data_type=UtilitySpendPeriod),
     )
 
-<<<<<<< HEAD
-    def __init__(self, type: str, currency: str, values: List[UtilitySpendPeriod]) -> None:
-        super().__init__()
-        self.type = type
-        self.currency = currency
-        self.periods = values
+    type: str
+    currency: str
+    values: List[UtilitySpendPeriod]
 
-
+    @property
+    def periods(self):
+        return self.values
 class UtilityUsagePeriod(ApiObject):
     _api_fields = (ApiField("date"), ApiField("value"), ApiField("pro_forma_date", optional=True))
 
@@ -139,28 +100,10 @@
         self.date = date
         self.value = value
         self.pro_forma_date = pro_forma_date
-=======
-    type: str
-    currency: str
-    values: List[UtilitySpendPeriod]
-
-    @property
-    def periods(self):
-        return self.values
->>>>>>> 43871ad6
-
 
 @dataclass
 class UtilityUsage(ApiObject):
-<<<<<<< HEAD
-    _api_fields = (ApiField("type"), ApiField("unit"), ApiField("values", data_type=UtilityUsagePeriod))
-=======
-    _api_fields: ClassVar = (
-        ApiField("type"),
-        ApiField("unit"),
-        ApiField("values", data_type=UtilityUsagePeriod),
-    )
->>>>>>> 43871ad6
+    _api_fields: ClassVar = (ApiField("type"), ApiField("unit"), ApiField("values", data_type=UtilityUsagePeriod))
 
     type: str
     unit: str
