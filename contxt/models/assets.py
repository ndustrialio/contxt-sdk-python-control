--- conflicted
+++ resolved
@@ -461,11 +461,7 @@
         # the two dictionaries
         # TODO: this only identifies the label, since this is a nested dict
         curr_metrics = self.metrics
-<<<<<<< HEAD
-        new_metrics = Utils.set_to_dict(Utils.dict_to_set(metrics) - Utils.dict_to_set(curr_metrics))
-=======
-        new_metrics = dict_diff(metrics, curr_metrics)
->>>>>>> 43871ad6
+        new_metrics = dict_diff(metrics,curr_metrics)
 
         # Determine each change
         for label, start_date_to_value in new_metrics.items():
@@ -478,13 +474,7 @@
             # Determine metric values that changed
             metric = self.asset_type.metric_with_label(label)
             metric_values = self._metric_values_by_label[label]
-<<<<<<< HEAD
-            new_metric_values = Utils.set_to_dict(
-                Utils.dict_to_set(start_date_to_value) - Utils.dict_to_set(curr_metrics[label])
-            )
-=======
             new_metric_values = dict_diff(start_date_to_value, curr_metrics[label])
->>>>>>> 43871ad6
 
             for start_date, new_value in new_metric_values.items():
                 # Make the change, and mark as changed
