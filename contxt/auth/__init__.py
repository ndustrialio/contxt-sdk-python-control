--- conflicted
+++ resolved
@@ -68,133 +68,7 @@
     def __init__(self, client_id: str, client_secret: str):
         self.client_id = client_id
         self.client_secret = client_secret
-<<<<<<< HEAD
-        self.auth0 = GetToken('ndustrial.auth0.com')
-
-        self.contxt_config_path = Path.home() / '.contxt'
-        self.token_file = self.contxt_config_path / 'tokens'
-
-        # load up the tokens we have
-        self.tokens = self.load_tokens()
-
-        self.auth_access_token = self.get_token_for_audience(
-            AUTH_AUDIENCE) if AUTH_AUDIENCE in self.tokens else None
-
-        if not cli_mode:
-            self.contxt_auth = ContxtAuthService(access_token=self.auth_access_token,
-                                                 client_id=self.client_id,
-                                                 client_secret=self.client_secret)
-        else:
-            # if there is no token for auth, then we need to go ask the user to login so we can get one
-            if not self.auth_access_token:
-                self.login()
-                self.auth_access_token = self.get_token_for_audience(
-                    AUTH_AUDIENCE) if AUTH_AUDIENCE in self.tokens else None
-
-            self.contxt_auth = ContxtAuthService(access_token=self.auth_access_token)
-
-    def get_auth_token(self):
-        return self.auth_access_token
-
-    def set_auth_token(self, access_token, refresh_token=None):
-        self.auth_access_token = access_token
-        self.store_service_token(audience=AUTH_AUDIENCE,
-                                 access_token=access_token,
-                                 refresh_token=refresh_token)
-
-    def refresh_contxt_auth_token(self):
-        logger.debug(f"Refreshing contxt auth token")
-        refresh_token = self.tokens[AUTH_AUDIENCE]['refresh_token']
-        token = self.auth0.refresh_token(client_id=self.client_id,
-                                         client_secret=self.client_secret or '',
-                                         refresh_token=refresh_token)
-
-        # store the new access token and re-store the existing refresh token
-        self.store_service_token(audience=AUTH_AUDIENCE,
-                                 access_token=token['access_token'],
-                                 refresh_token=refresh_token)
-
-    def authenticate_to_service(self, service_audience):
-        logger.debug(f"Getting new token for {service_audience}")
-        token = self.contxt_auth.get_new_token_for_audience(service_audience)
-        self.store_service_token(audience=service_audience,
-                                 access_token=token)
-        return token
-
-    def get_token_for_audience(self, audience):
-        logger.debug(f"Getting token for client {audience}")
-        # check to see if we've gotten a token for this service or not
-        if audience not in self.tokens:
-            # try to get a token, whether it's a refresh or not
-            self.authenticate_to_service(audience)
-
-        # check to see if have the token, but needs to be refreshed
-        if self.token_is_expired_for_audience(audience):
-            logger.warn(f"Refreshing expired token for client {audience}...")
-
-            # if it's the contxt auth client, we need to follow the other refresh route via Auth0
-            if audience == AUTH_AUDIENCE:
-                self.refresh_contxt_auth_token()
-            else:
-                self.authenticate_to_service(audience)
-
-        access_token = self.tokens[audience]['token']
-        logger.debug(f"Got token for client {audience}: \n{access_token}")
-        return access_token
-
-    def token_is_expired_for_audience(self, audience):
-        logger.debug(f"Checking if token is expired for audience {audience}")
-        if not self.tokens.get(audience):
-            return True
-        access_token = self.tokens[audience]['token']
-        decoded_token = decode(access_token, verify=False)
-        token_expiration_epoch = decoded_token['exp']
-
-        return token_expiration_epoch <= Utils.get_epoch_time(datetime.now())
-
-    def read_token_file(self):
-        logger.debug(f"Loading tokens from {self.token_file}")
-        self.contxt_config_path.mkdir(parents=True, exist_ok=True)
-
-        try:
-            with self.token_file.open('r') as f:
-                return load(f)
-        except FileNotFoundError:
-            logger.debug("Token file does not yet exist")
-            return {}
-
-    def load_tokens(self):
-        all_tokens = self.read_token_file()
-        return all_tokens.get(self.client_id, {})
-
-    def store_service_token(self, audience, access_token, refresh_token=None):
-
-        self.tokens.setdefault(self.client_id, {})
-        # if self.client_id not in self.tokens:
-        #     self.tokens[self.client_id] = {}
-
-        self.tokens[audience] = {
-            'token': access_token,
-            'refresh_token': refresh_token
-        }
-
-        self.store_tokens(self.tokens)
-
-    def store_tokens(self, tokens_for_client):
-        logger.debug(f"Storing tokens to {self.token_file}")
-
-        all_tokens = self.read_token_file()
-        all_tokens[self.client_id] = tokens_for_client
-
-        with self.token_file.open("w") as f:
-            dump(all_tokens, f, indent=4)
-
-    def clear_tokens(self):
-        logger.debug(f"Removing toke file {self.token_file}")
-        self.token_file.unlink()
-=======
 
     @abstractmethod
     def get_token_provider(self, audience: str) -> TokenProvider:
-        """Get `TokenProvider` for audience `audience`"""
->>>>>>> 9e94bb03
+        """Get `TokenProvider` for audience `audience`"""