--- conflicted
+++ resolved
@@ -8,16 +8,10 @@
 
 from auth0.v3.authentication import GetToken
 
-<<<<<<< HEAD
-from contxt.auth import Auth, Token, TokenProvider
 from contxt.services.api import Api
-from contxt.services.auth import AuthService
-from contxt.utils import make_logger
-=======
 from ..services.auth import AuthService
 from ..utils import make_logger
 from . import Auth, Token, TokenProvider
->>>>>>> 12d891f2
 
 logger = make_logger(__name__)
 
@@ -155,6 +149,7 @@
         # Open their default web browser so they can login with their Contxt Account
         print(f"You're being redirected to your browser to complete your login. If your browser does not automatically "
               f"open, please navigate to {code['verification_uri_complete']} to complete your login.")
+        print(f"Please ensure the code on the webpage matches the following: {code['user_code']}")
         webbrowser.open(code['verification_uri_complete'])
 
         # Continuously poll Auth0 to see if they've completed their login yet
