--- conflicted
+++ resolved
@@ -22,17 +22,8 @@
     """
 
     def __init__(
-<<<<<<< HEAD
         self, client_id: str, client_secret: str, audience: str, cache_file: Optional[Path] = None
-    ):
-=======
-        self,
-        client_id: str,
-        client_secret: str,
-        audience: str,
-        cache_file: Optional[Path] = None,
     ) -> None:
->>>>>>> 43871ad6
         super().__init__(audience)
         self.client_id = client_id
         self.client_secret = client_secret
@@ -92,13 +83,7 @@
         """Sets the refresh token"""
         self._refresh_token = value
 
-<<<<<<< HEAD
-    def login(self, username: Optional[str] = None, password: Optional[str] = None) -> Dict:
-=======
-    def login(
-        self, username: Optional[str] = None, password: Optional[str] = None
-    ) -> Dict[str, Any]:
->>>>>>> 43871ad6
+    def login(self, username: Optional[str] = None, password: Optional[str] = None) -> Dict[str, Any]:
         """Returns an access_token from Auth0, from client `client_id` and
         `client_secret` for audience `audience`, with username `username` and
         password `password`"""
