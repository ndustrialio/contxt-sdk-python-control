--- conflicted
+++ resolved
@@ -122,19 +122,6 @@
         return request
 
 
-<<<<<<< HEAD
-class ApiClient:
-
-    def __init__(self, token_provider: Callable[[], str]) -> None:
-        self.token_provider = token_provider
-
-    @property
-    def access_token(self):
-        return self.token_provider()
-
-
-=======
->>>>>>> 9e94bb03
 class ApiService:
     """
     A service associated with an API.
@@ -144,16 +131,6 @@
     """
     __marker = object()
 
-<<<<<<< HEAD
-    def __init__(self,
-                 base_url: str,
-                 token_provider: Callable[[], str],
-                 api_version: Optional[str] = __marker,
-                 use_session: Optional[bool] = True):
-        api_version = API_VERSION if api_version is self.__marker else api_version
-        self.client = ApiClient(token_provider)
-        self.base_url = self._init_base_url(base_url, api_version)
-=======
     def __init__(
         self,
         base_url: str,
@@ -162,7 +139,6 @@
     ):
         self.base_url = base_url
         self.token_provider = token_provider
->>>>>>> 9e94bb03
         self.session = self._init_session() if use_session else None
 
     def _init_session(self):
@@ -303,14 +279,8 @@
             self.auth.get_token_provider(self.config.audience) if self.auth else None
         )
         super().__init__(
-<<<<<<< HEAD
-            base_url=self.config.base_url,
-            token_provider=lambda: auth.get_token_for_audience(self.config.audience),
-            **kwargs)
-=======
             base_url=self.config.base_url, token_provider=token_provider, **kwargs
         )
->>>>>>> 9e94bb03
 
     @property
     @abstractmethod
