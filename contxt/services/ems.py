--- conflicted
+++ resolved
@@ -16,7 +16,7 @@
 
 class EMSService(Service):
 
-    def __init__(self, auth_module, environment='staging'):
+    def __init__(self, auth_module, environment='production'):
 
         if environment not in CONFIGS_BY_ENVIRONMENT:
             raise Exception('Invalid environment specified')
@@ -39,7 +39,7 @@
             'type': type,
             'date_start': date_start.strftime('%Y-%m'),
             'date_end': date_end.strftime('%Y-%m'),
-            'pro_forma': 'true' if pro_forma else 'false',
+            'proforma': 'true' if pro_forma else 'false',
             'exclude_account_charges': 'true' if exclude_account_charges else 'false'
         }
 
@@ -50,7 +50,7 @@
 
         return FacilityUtilitySpend(response)
 
-    def get_monthly_utility_usage(self, facility_id, type, date_start, date_end):
+    def get_monthly_utility_usage(self, facility_id, type, date_start, date_end, pro_forma=False):
 
         assert isinstance(facility_id, int)
         assert isinstance(type, str)
@@ -61,6 +61,7 @@
             'type': type,
             'date_start': date_start.strftime('%Y-%m'),
             'date_end': date_end.strftime('%Y-%m'),
+            'pro_forma': 'true' if pro_forma else 'false'
         }
 
         response = self.execute(GET(uri='facilities/{}/utility/usage/monthly'.format(facility_id)).params(params),
@@ -98,13 +99,15 @@
 
         self.date = spend_api_object['date']
         self.spend = spend_api_object['value']
-        self.pro_forma_date = spend_api_object['pro_forma_date']
+        if 'proforma_date' in spend_api_object:
+            self.pro_forma_date = spend_api_object['proforma_date']
+        else:
+            self.pro_forma_date = None
 
     def get_values(self):
         return [self.date, self.spend, self.pro_forma_date]
 
     def get_keys(self):
-<<<<<<< HEAD
         return ['date', 'value', 'proforma_date']
 
 
@@ -115,15 +118,16 @@
 
         self.date = spend_api_object['date']
         self.value = spend_api_object['value']
-        #self.proforma_date = spend_api_object['proforma_date']
+        if 'pro_forma_date' in spend_api_object:
+            self.pro_forma_date = spend_api_object['pro_forma_date']
+        else:
+            self.pro_forma_date = None
 
     def get_values(self):
-        #return [self.date, self.value, self.proforma_date]
-        return [self.date, self.value]
+        return [self.date, self.value, self.pro_forma_date]
 
     def get_keys(self):
-        #return ['date', 'value', 'proforma_date']
-        return ['date', 'value']
+        return ['date', 'value', 'pro_forma_date']
 
 
 class FacilityUtilityUsage(APIObject):
@@ -145,7 +149,4 @@
         return {
             **super().get_dict(),
             'spend_periods': self.usage_periods.get_dicts()
-        }
-=======
-        return ['date', 'value', 'pro_forma_date']
->>>>>>> 7dd89c74
+        }