--- conflicted
+++ resolved
@@ -5,9 +5,6 @@
 from requests import Request
 
 from contxt.auth import Auth
-<<<<<<< HEAD
-from contxt.models.iot import Feed, Field, FieldGrouping, FieldTimeSeries, UnprovisionedField, Window
-=======
 from contxt.models import Parsers
 from contxt.models.iot import (
     BatchRequest,
@@ -20,7 +17,6 @@
     UnprovisionedField,
     Window,
 )
->>>>>>> 43871ad6
 from contxt.services.api import ApiEnvironment, ConfiguredApi
 from contxt.services.pagination import PagedRecords, PagedTimeSeries, PageOptions
 from contxt.utils import make_logger
@@ -125,9 +121,6 @@
             per_page=per_page,
         )
 
-<<<<<<< HEAD
-    def get_time_series_for_field_grouping(self, grouping_id: str, **kwargs) -> List[Dict]:
-=======
     def get_time_series_for_fields(
         self,
         fields: List[Field],
@@ -201,10 +194,7 @@
             for name, series in records.items()
         ]
 
-    def get_time_series_for_field_grouping(
-        self, grouping_id: str, **kwargs
-    ) -> List[Dict]:
->>>>>>> 43871ad6
+    def get_time_series_for_field_grouping(self, grouping_id: str, **kwargs) -> List[Dict]:
         """Get time series data for fields in grouping with id `grouping_id`"""
         grouping = self.get_field_grouping(grouping_id)
         return [self.get_time_series_for_field(field=f, **kwargs) for f in grouping.fields]
