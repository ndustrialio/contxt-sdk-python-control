--- conflicted
+++ resolved
@@ -148,10 +148,6 @@
 
     def attributes(self, force_fetch=False):
         if force_fetch or len(self.attribute_values) == 0:
-<<<<<<< HEAD
-=======
-            print(f'Getting all attributes for asset {self.label}')
->>>>>>> 7dd89c74
             attribute_values = self.assets_instance.get_attribute_values_for_asset(self, asset_type_obj=self.asset_type)
             # store as a map to self
             for item in attribute_values:
