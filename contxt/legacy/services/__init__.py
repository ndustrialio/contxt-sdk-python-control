import json
from datetime import datetime
<<<<<<< HEAD
from pprint import pformat

=======
import pytz
>>>>>>> fe42d002
import jwt
import pandas as pd
import requests
from tabulate import tabulate

from contxt.exceptions import UnauthorizedException

API_VERSION = 'v1'


class ApiClient:
    def __init__(self, access_token):

        self.access_token = access_token

    def execute(self, api_request):

        headers = {}
        retries = 3
        status = -1

        response = None

        while status in [-1, 504] and retries > 0:

            # authorize this request?
            if api_request.authorize():
                headers['Authorization'] = 'Bearer ' + self.access_token

            if api_request.method() == 'GET':
                response = requests.get(url=str(api_request), headers=headers)
            if api_request.method() == 'POST':
                if api_request.content_type == ApiRequest.URLENCODED_CONTENT_TYPE:
                    response = requests.post(
                        url=str(api_request),
                        data=api_request.body(),
                        headers=headers)
                else:
                    response = requests.post(
                        url=str(api_request),
                        json=api_request.body(),
                        headers=headers)
            if api_request.method() == 'PUT':
                response = requests.put(
                    url=str(api_request),
                    data=api_request.body(),
                    headers=headers)
            if api_request.method() == 'DELETE':
                response = requests.delete(
                    url=str(api_request), headers=headers)

            status = response.status_code
            retries -= 1

        return self.process_response(response)

    def process_response(self, response):

        # throw an exception in case of a status problem
        # response.raise_for_status()

        # lifted the following code from requests/models.py and modified it
        http_error_msg = ''

        if 400 <= response.status_code < 500:
            msg = json.loads(response.text)['message']
            raise UnauthorizedException(f'{response.reason} - {msg}')

        elif response.status_code == 500:
            msg = json.loads(response.text)['message']
            http_error_msg = f'{response.status_code} Server Error: {response.reason} - {msg}'

        elif 500 < response.status_code < 600:
            http_error_msg = f'{response.status_code} Server Error: {response.reason} - {response.text}'

        if http_error_msg:
            raise requests.exceptions.HTTPError(http_error_msg, response=self)

        # decode json response if there is a response
        if response.status_code != 204:
            return response.json()
        else:
            return None


class PagedEndpoint:
    def __init__(self, base_url, client, request, parameters):
        self.base_url = base_url
        self.client = client
        self.request = request
        self.parameters = parameters

        # set defaults
        self.set_limit(500)
        self.set_offset(0)
        self.response = None

    def set_offset(self, offset):
        self.parameters['offset'] = offset

    def set_limit(self, limit):
        self.parameters['limit'] = limit

    def execute(self):
        return self.client.execute(
            self.request.params(self.parameters).base_url(self.base_url))


class PagedResponse:
    def __init__(self, endpoint):

        self.endpoint = endpoint
        self.data = self.endpoint.execute()

        self.total_records = self.data['_metadata']['totalRecords']
        self.offset = self.data['_metadata']['offset']

        self.records = self.data['records']
        self.retrieved_record_count = len(self.records)

    def get_more_records(self):
        self.endpoint.set_offset(self.retrieved_record_count)
        self.data = self.endpoint.execute()

        self.records = self.data['records']
        self.retrieved_record_count += len(self.records)

    def __iter__(self):

        while True:

            for record in self.records:
                yield record

            if self.retrieved_record_count < self.total_records:

                # go get more records
                self.get_more_records()

            else:
                break


class DataResponse(object):
    def __init__(self, data, client):
        self.client = client
        self.count = data['meta']['count']
        self.has_more = data['meta']['has_more']

        self.next_page_url = None
        if self.has_more:
            self.next_page_url = data['meta']['next_page_url']

        self.records = data['records']

    def __iter__(self):

        while True:
            for record in self.records:
                record['event_time'] = datetime.strptime(record['event_time'], "%Y-%m-%dT%H:%M:%S.%fZ").replace(tzinfo=pytz.UTC)
                yield record

            if self.has_more:
                response = self.client.execute(StringRequest(self.next_page_url).method('GET'))

                self.count = response['meta']['count']
                self.has_more = response['meta']['has_more']

                self.next_page_url = None
                if self.has_more:
                    self.next_page_url = response['meta']['next_page_url']

                self.records = response['records']
            else:
                break


class StringRequest:
    URLENCODED_CONTENT_TYPE = 'application/x-www-form-urlencoded'
    JSON_CONTENT_TYPE = 'application/json'

    def __init__(self, request_string):
        self.request_string = request_string

        # authorize request, default true
        self.authorize_request = True

        self.http_content_type = self.JSON_CONTENT_TYPE

        self.http_body = {}

        self.http_method = None

    def authorize(self, authorize=None):

        if authorize is None:
            return self.authorize_request
        else:
            self.authorize_request = authorize

            return self

    def body(self, body=None):
        if body is None:
            return self.http_body
        else:
            self.http_body = body
            return self

    def content_type(self, content_type=None):

        if content_type is None:
            return self.http_content_type
        else:
            self.http_content_type = content_type
            return self

    def method(self, method=None):
        if method is None:
            return self.http_method
        else:
            self.http_method = method
            return self

    def __str__(self):
        return self.request_string


class ApiRequest:
    URLENCODED_CONTENT_TYPE = 'application/x-www-form-urlencoded'
    JSON_CONTENT_TYPE = 'application/json'

    def __init__(self, uri, authorize=True):

        self.uri = uri

        self.http_base_url = None

        # authorize request, default true
        self.authorize_request = authorize

        self.http_content_type = self.JSON_CONTENT_TYPE

        self.http_params = {}

        self.api_version = True

        self.http_method = None

        self.http_body = {}

    def params(self, params=None):

        if params is None:
            return self.http_params
        else:
            self.http_params = params
            return self

    def authorize(self, authorize=None):

        if authorize is None:
            return self.authorize_request
        else:
            self.authorize_request = authorize

            return self

    def base_url(self, base_url=None):
        if base_url is None:
            return self.http_base_url
        else:
            self.http_base_url = base_url

            return self

    def version(self, version=None):

        if version is None:
            return self.api_version
        else:
            self.api_version = version
            return self

    def method(self, method=None):
        if method is None:
            return self.http_method
        else:
            self.http_method = method
            return self

    def content_type(self, content_type=None):

        if content_type is None:
            return self.http_content_type
        else:
            self.http_content_type = content_type
            return self

    def body(self, body=None):
        if body is None:
            return self.http_body
        else:
            self.http_body = body
            return self

    def __str__(self):

        request_chunks = []

        request_chunks.append(self.http_base_url)

        if self.api_version:
            request_chunks.append(API_VERSION)

        request_chunks.append(self.uri)

        # append params
        if self.http_params:
            param_string = '?'

            param_list = []

            for p, v in self.http_params.items():
                param_list.append(p + '=' + str(v))

            param_string += '&'.join(param_list)

            request_string = '/'.join(request_chunks) + param_string

        else:
            request_string = '/'.join(request_chunks)

        return request_string


class GET(ApiRequest):
    def __init__(self, uri, authorize=True):
        super().__init__(uri, authorize)

    def method(self, method=None):
        return 'GET'


class POST(ApiRequest):
    def __init__(self, uri, authorize=True):
        super().__init__(uri, authorize)

    def method(self, method=None):
        return 'POST'


class PUT(ApiRequest):
    def __init__(self, uri, authorize=True):
        super().__init__(uri, authorize)

    def method(self, method=None):
        return 'PUT'


class DELETE(ApiRequest):
    def __init__(self, uri, authorize=True):
        super().__init__(uri, authorize)

    def method(self, method=None):
        return 'DELETE'


class ApiService:
    def __init__(self, base_url):

        self.client = None
        self.base_url = base_url

    def execute(self, api_request, execute=True):

        if execute:

            result = self.client.execute(api_request.base_url(self.base_url))

            return result

        else:
            return api_request.base_url(self.base_url)


class Service(ApiService):
    def __init__(self, base_url, access_token):

        super().__init__(base_url)

        self.client = ApiClient(access_token=access_token)

    def get_logged_in_user_id(self):
        # TODO do actual token verification
        decoded_token = jwt.decode(self.client.access_token, verify=False)
        return decoded_token['sub']


class APIObject:
    def __init__(self, keys_to_ignore=None):
        # TODO: may want to following a naming pattern for ignored keys, like
        # prefixed with _ instead of explicitly declaring the ignored keys
        self._keys_to_ignore = {'_keys_to_ignore'} | set(keys_to_ignore or [])

    def get_dict(self):
        return {
            k: self.to_raw(v)
            for k, v in self.__dict__.items() if k not in self._keys_to_ignore
        }

    def to_raw(self, v):
        if isinstance(v, APIObject) or isinstance(v, APIObjectDict):
            return v.get_dict()
        elif isinstance(v, APIObjectCollection):
            return v.get_dicts()
        else:
            return v

    def get_keys(self):
        return self.get_dict().keys()

    def get_values(self):
        return self.get_dict().values()

    def get_df(self):
        d = self.get_dict()
        return pd.DataFrame(data=d.values(), columns=d.keys())

    def pretty_print(self):
        dict = self.get_dict()
        return pformat(dict, indent=4)

    def __str__(self):
        d = self.get_dict()
        return tabulate([d.values()], headers=d.keys())


class APIObjectCollection:
    def __init__(self, obj_list):
        assert isinstance(obj_list, list)

        self.list_of_objects = obj_list

    def __repr__(self):
        if not self.list_of_objects:
            return 'None'
        vals = [obj.get_values() for obj in self.list_of_objects]
        return tabulate(vals, headers=self.list_of_objects[0].get_keys())

    def __iter__(self):
        for item in self.list_of_objects:
            yield item

    def __len__(self):
        return len(self.list_of_objects)

    def __getitem__(self, item):
        return self.list_of_objects.__getitem__(item)

    def get_dicts(self):
        return [o.get_dict() for o in self.list_of_objects]

    def get_keys(self):
        dicts = self.get_dicts()
        return dicts[0].keys() if dicts else []

    def get_values(self):
        dicts = self.get_dicts()
        return [d.values() for d in dicts]

    def get_df(self):
        return pd.DataFrame(self.get_values(), columns=self.get_keys())

    def pretty_print(self):
        if not self.list_of_objects:
            return 'None'
        vals = [obj for obj in self.list_of_objects]
        return pformat(vals, indent=4)


class APIObjectDict:

    def __init__(self, obj_dict: dict):
        self.dict_of_objects = obj_dict

    def get_dict(self):
        return self.dict_of_objects

    def pretty_print(self):
        if not self.dict_of_objects:
            return 'None'
        return pformat(self.dict_of_objects.values(), indent=4)

    def __str__(self):
        d = self.get_dict()
        return tabulate([d.values()], headers=d.keys())<|MERGE_RESOLUTION|>--- conflicted
+++ resolved
@@ -1,11 +1,8 @@
 import json
 from datetime import datetime
-<<<<<<< HEAD
 from pprint import pformat
 
-=======
 import pytz
->>>>>>> fe42d002
 import jwt
 import pandas as pd
 import requests
