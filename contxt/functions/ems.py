--- conflicted
+++ resolved
@@ -1,8 +1,6 @@
 import csv
 from datetime import datetime
 
-import pandas as pd
-from plotly import graph_objects as go
 from tqdm import tqdm
 import dateutil.parser
 import pytz
@@ -11,7 +9,6 @@
 from contxt.functions.assets import Assets
 
 from contxt.services import UnauthorizedException
-from contxt.services.asset_framework import datetime_zulu_parse
 from contxt.services.contxt import ContxtService
 from contxt.services.ems import EMSService
 from contxt.services.facilities import FacilitiesService
@@ -27,9 +24,9 @@
 
         self.auth = auth_module
 
-        self.ems_service = EMSService(self.auth)
+        self.ems_service = EMSService(self.auth, environment='staging')
         self.contxt_service = ContxtService(self.auth)
-        self.facilities_service = FacilitiesService(self.auth, environment='staging')
+        self.facilities_service = FacilitiesService(self.auth, environment='production')
 
         self.asset_functions = Assets(self.auth)
 
@@ -58,10 +55,11 @@
         else:
             print("Invalid interval provided: {}. Must be 'monthly' or 'daily'")
 
-<<<<<<< HEAD
-    def get_facility_usage(self, facility_id, interval, resource_type, start_date, end_date):
-        start_date = datetime.strptime(start_date, "%Y-%m")
-        end_date = datetime.strptime(end_date, "%Y-%m")
+    def get_facility_usage(self, facility_id, interval, resource_type, start_date, end_date, pro_forma=False):
+        if not isinstance(start_date, datetime):
+            start_date = datetime.strptime(start_date, "%Y-%m")
+        if not isinstance(end_date, datetime):
+            end_date = datetime.strptime(end_date, "%Y-%m")
 
         if resource_type not in ['electric', 'gas', 'combined']:
             logger.critical("--resource_type must be one of 'electrical','gas','combined'")
@@ -72,7 +70,8 @@
             return self.ems_service.get_monthly_utility_usage(facility_id=facility_id,
                                                               type=resource_type,
                                                               date_start=start_date,
-                                                              date_end=end_date)
+                                                              date_end=end_date,
+                                                              pro_forma=pro_forma)
 
         elif interval == 'daily':
             pass
@@ -80,10 +79,7 @@
         else:
             print("Invalid interval provided: {}. Must be 'monthly' or 'daily'")
 
-    def get_organization_spend(self, resource_type, interval, start_date, end_date, to_csv, proforma=False,
-=======
-    def get_organization_spend(self, resource_type, interval, start_date, end_date, filename, pro_forma=False,
->>>>>>> 7dd89c74
+    def get_organization_spend(self, resource_type, interval, start_date, end_date, pro_forma=False,
                                organization_id=None, organization_name=None):
 
         start_date = datetime.strptime(start_date, "%Y-%m")
@@ -120,19 +116,62 @@
             organization_spend[facility.name] = {}
             facility_name_to_spends[facility.name] = spend
             for period in spend.spend_periods:
-                organization_spend[facility.name][period.date] = period.spend
-
-        # Plot or dump to csv
-        # TODO: add plot flag
-        # TODO: normalize spend format
-        if False:
-            self.plot_monthly_utility_spend(facility_name_to_spends)
+                if period.pro_forma_date is not None:
+                    organization_spend[facility.name][period.date] = f"{period.spend}*"
+                else:
+                    organization_spend[facility.name][period.date] = period.spend
+
+        return organization_spend
+
+    def get_organization_usage(self, resource_type, interval, start_date, end_date, pro_forma=False,
+                               organization_id=None, organization_name=None):
+
+        start_date = datetime.strptime(start_date, "%Y-%m")
+        end_date = datetime.strptime(end_date, "%Y-%m")
+
+        if organization_name:
+            org = find_organization_by_name(self.contxt_service,
+                                            organization_name=organization_name)
+            if org is None:
+                logger.critical("Organization not found")
+                return
+
+            organization_id = org.id
         else:
-<<<<<<< HEAD
-            self.write_monthly_utility_spend_to_file(organization_spend, to_csv)
-
-    def get_organization_spend_vs_monthly_metric(self, metric, interval, resource_type, start_date, end_date,
-                                                 organization_name=None, organization_id=None, proforma=False):
+            organization_id = organization_id
+
+        # Get all facilities for this organization
+        facilities = self.facilities_service.get_facilities(organization_id)
+
+        organization_spend = {}
+        facility_name_to_usage = {}
+        logger.info("Loading data for facilities")
+        for facility in tqdm(facilities):
+            try:
+                usage = self.ems_service.get_monthly_utility_usage(facility_id=facility.id,
+                                                                   type=resource_type,
+                                                                   date_start=start_date,
+                                                                   date_end=end_date,
+                                                                   pro_forma=pro_forma)
+            except UnauthorizedException as e:
+                logger.warning(f"Unauthorized for facility {facility.id}")
+                continue
+            except Exception as e:
+                logger.error(e)
+                continue
+
+            organization_spend[facility.name] = {}
+            facility_name_to_usage[facility.name] = usage
+            for period in usage.usage_periods:
+                if period.pro_forma_date is not None:
+                    organization_spend[facility.name][period.date] = f"{period.value}*"
+                else:
+                    organization_spend[facility.name][period.date] = period.value
+
+        return organization_spend
+
+    def get_organization_usage_vs_monthly_metric(self, metric, interval, resource_type, start_date, end_date,
+                                                 organization_name=None, organization_id=None, pro_forma=False):
 
         # initialize an instance of the asset service to use for this, so we can speed things up
         asset_service, organization_id = self.asset_functions.initialize_asset_service(organization_id=organization_id,
@@ -142,6 +181,42 @@
 
         facility_normalized_metrics = {}
 
+        for facility in tqdm(facilities):
+
+            try:
+                normalized_usage = self.get_facility_usage_vs_monthly_metric(facility_id=facility.id,
+                                                                             metric=metric,
+                                                                             interval=interval,
+                                                                             resource_type=resource_type,
+                                                                             start_date=start_date,
+                                                                             end_date=end_date,
+                                                                             pro_forma=pro_forma,
+                                                                             asset_instance=asset_service)
+
+                facility_normalized_metrics[facility.name] = normalized_usage
+
+            except UnauthorizedException as e:
+                logger.warning(f"Unauthorized for facility {facility.id}")
+                continue
+            except Exception as e:
+                logger.critical(f"Error loading data for facility {facility.id}")
+                logger.error(e)
+                continue
+
+        return facility_normalized_metrics
+
+    def get_organization_spend_vs_monthly_metric(self, metric, interval, resource_type, start_date, end_date,
+                                                 organization_name=None, organization_id=None, pro_forma=False):
+
+        # initialize an instance of the asset service to use for this, so we can speed things up
+        asset_service, organization_id = self.asset_functions.initialize_asset_service(organization_id=organization_id,
+                                                                                       organization_name=organization_name)
+
+        facilities = self.facilities_service.get_facilities(organization_id)
+
+        facility_normalized_metrics = {}
+
+        counter = 0
         for facility in tqdm(facilities):
 
             try:
@@ -151,7 +226,7 @@
                                                                              resource_type=resource_type,
                                                                              start_date=start_date,
                                                                              end_date=end_date,
-                                                                             proforma=proforma,
+                                                                             pro_forma=pro_forma,
                                                                              asset_instance=asset_service)
 
                 facility_normalized_metrics[facility.name] = normalized_spend
@@ -167,7 +242,7 @@
         return facility_normalized_metrics
 
     def get_facility_spend_vs_monthly_metric(self, facility_id, metric, interval, resource_type, start_date, end_date,
-                                             proforma=False, asset_instance=None):
+                                             pro_forma=False, asset_instance=None, metric_scalar=1):
 
         if not isinstance(start_date, datetime):
             start_date = datetime.strptime(start_date, "%Y-%m").replace(tzinfo=pytz.UTC)
@@ -199,7 +274,7 @@
                                                  resource_type=resource_type,
                                                  start_date=start_date,
                                                  end_date=end_date,
-                                                 proforma=proforma)
+                                                 pro_forma=pro_forma)
 
         # get metric values for the metric specified for this facility
         metric, values = self.asset_functions.get_metric_values_for_asset(metric=metric,
@@ -221,27 +296,34 @@
             if date in normalized_data_by_date:
                 normalized_data_by_date[date]['spend'] = spend.spend
                 if spend.spend is not None:
-                    normalized_value = float(int(spend.spend) / normalized_data_by_date[date]['metric_value'])
+                    normalized_value = float((int(spend.spend) / normalized_data_by_date[date]['metric_value']) * metric_scalar)
                     normalized_data_by_date[date]['normalized'] = normalized_value
                 else:
                     normalized_data_by_date[date]['normalized'] = None
-                normalized_data_by_date[date]['spend_proforma_date'] = spend.proforma_date
+                normalized_data_by_date[date]['pro_forma_date'] = spend.pro_forma_date
             else:
                 normalized_data_by_date[date] = {}
                 normalized_data_by_date[date]['spend'] = None
                 normalized_data_by_date[date]['normalized'] = None
-                normalized_data_by_date[date]['spend_proforma_date'] = None
+                normalized_data_by_date[date]['pro_forma_date'] = None
 
         return normalized_data_by_date
 
-    def get_facility_usage_vs_monthly_metric(self, facility_id, metric, interval, resource_type, start_date, end_date):
+    def get_facility_usage_vs_monthly_metric(self, facility_id, metric, interval, resource_type, start_date, end_date,
+                                             pro_forma=False, asset_instance=None, metric_scalar=1):
+
+        if not isinstance(start_date, datetime):
+            start_date = datetime.strptime(start_date, "%Y-%m").replace(tzinfo=pytz.UTC)
+        if not isinstance(end_date, datetime):
+            end_date = datetime.strptime(end_date, "%Y-%m").replace(tzinfo=pytz.UTC)
 
         # get the facility so we can get its asset_id
         facility_obj = self.facilities_service.get_facility_by_id(facility_id)
 
         # get its list of metrics for the asset so we can make sure the user is asking for a valid metric
         asset_obj = self.asset_functions.get_asset_info(asset_id=facility_obj.asset_id,
-                                                        organization_id=facility_obj.organization_id)
+                                                        organization_id=facility_obj.organization_id,
+                                                        asset_instance=asset_instance)
 
         if metric not in asset_obj.asset_type.metrics:
             logger.critical("No such metric for Facility")
@@ -255,17 +337,18 @@
             return
 
         # get facility monthly utility spend
-        facility_spend = self.get_facility_usage(facility_id=facility_id,
+        facility_usage = self.get_facility_usage(facility_id=facility_id,
                                                  interval='monthly',
                                                  resource_type=resource_type,
                                                  start_date=start_date,
-                                                 end_date=end_date)
+                                                 end_date=end_date,
+                                                 pro_forma=pro_forma)
 
         # get metric values for the metric specified for this facility
         metric, values = self.asset_functions.get_metric_values_for_asset(metric=metric,
                                                                           asset_id=asset_obj.id,
                                                                           organization_id=facility_obj.organization_id,
-                                                                          )
+                                                                          asset_instance=asset_instance)
 
         normalized_data_by_date = {}
         for value in values:
@@ -273,27 +356,26 @@
             if value.value is not None:
                 normalized_data_by_date[date] = {'metric_value': int(value.value)}
 
-        for usage in facility_spend.usage_periods:
+        for usage in facility_usage.usage_periods:
             date = datetime.strptime(usage.date, '%Y-%m').replace(tzinfo=pytz.UTC)
             if date in normalized_data_by_date:
                 normalized_data_by_date[date]['usage'] = usage.value
                 if usage.value is not None:
-                    normalized_value = float(int(usage.value) / normalized_data_by_date[date]['metric_value'])
+                    normalized_value = float((int(usage.value) / normalized_data_by_date[date]['metric_value']) * metric_scalar)
                     normalized_data_by_date[date]['normalized'] = normalized_value
                 else:
                     normalized_data_by_date[date]['normalized'] = None
-
+                normalized_data_by_date[date]['pro_forma_date'] = usage.pro_forma_date
             else:
+                normalized_data_by_date[date] = {}
                 normalized_data_by_date[date]['usage'] = None
                 normalized_data_by_date[date]['normalized'] = None
+                normalized_data_by_date[date]['pro_forma_date'] = None
 
         return normalized_data_by_date
 
     def _make_plotly_title(self, facility_name):
         return f'Monthly Utility Spend for Facility {facility_name}'
-=======
-            self.write_monthly_utility_spend_to_file(organization_spend, filename)
->>>>>>> 7dd89c74
 
     def plot_monthly_utility_spend(self, facility_name_to_spends):
         data_vis = DataVisualizer(multi_plots=False)
@@ -312,16 +394,16 @@
         # Plot
         data_vis.run(labeled_graphs, title='Monthly Utility Spend')
 
-    def write_monthly_utility_spend_to_file(self, organization_spend, filename):
+    def write_organization_utility_data_to_file(self, organization_spend_or_usage, filename):
         # write this to the CSV file
         field_names = ['facility']
-        field_names.extend(organization_spend[list(organization_spend.keys())[0]].keys())
+        field_names.extend(organization_spend_or_usage[list(organization_spend_or_usage.keys())[0]].keys())
         with open(filename, 'w') as f:
             csv_writer = csv.DictWriter(f, fieldnames=field_names)
 
             csv_writer.writeheader()
 
-            for facility_name, spend_dict in organization_spend.items():
+            for facility_name, spend_dict in organization_spend_or_usage.items():
                 row = spend_dict
                 row['facility'] = facility_name
                 csv_writer.writerow(row)